--- conflicted
+++ resolved
@@ -1127,6 +1127,7 @@
             if (mListener != null) {
                 mListener.onRangeChangeListener(this, mLeftIndex, mRightIndex,
                         getPinValue(mLeftIndex), getPinValue(mRightIndex));
+                mListener.onTouchEnded(this);
             }
         }
         invalidate();
@@ -1742,10 +1743,6 @@
             invalidate();
         }
 
-        if (mListener != null) {
-            mListener.onReleaseListener(this, mLeftIndex, mRightIndex, getPinValue(mLeftIndex), getPinValue(mRightIndex));
-        }
-
         thumb.release();
     }
 
@@ -1823,14 +1820,9 @@
         void onRangeChangeListener(RangeBar rangeBar, int leftPinIndex,
                                    int rightPinIndex, String leftPinValue, String rightPinValue);
 
-<<<<<<< HEAD
-        void onReleaseListener(RangeBar rangeBar, int leftPinIndex,
-                               int rightPinIndex, String leftPinValue, String rightPinValue);
-=======
         void onTouchStarted(RangeBar rangeBar);
 
         void onTouchEnded(RangeBar rangeBar);
->>>>>>> a8731c7f
     }
 
     public interface PinTextFormatter {
