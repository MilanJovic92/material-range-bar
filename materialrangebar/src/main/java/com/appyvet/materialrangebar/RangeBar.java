--- conflicted
+++ resolved
@@ -1074,6 +1074,7 @@
 
         if (mListener != null)
             mListener.onTouchEnded(this);
+
         invalidate();
         requestLayout();
     }
@@ -1520,13 +1521,10 @@
                 pressPin(mRightThumb);
             }
         }
-<<<<<<< HEAD
         mDragging = true;
-=======
 
         if (mListener != null)
             mListener.onTouchStarted(this);
->>>>>>> bb48e0e3
     }
 
     /**
@@ -1574,12 +1572,10 @@
                 }
             }
         }
-<<<<<<< HEAD
         mDragging = false;
-=======
+
         if (mListener != null)
             mListener.onTouchEnded(this);
->>>>>>> bb48e0e3
     }
 
     /**
